--- conflicted
+++ resolved
@@ -13,13 +13,13 @@
 
 #include "InternalBFTClient.hpp"
 #include "KeyStore.h"
-#include "bftengine/IPathDetector.hpp"
 #include "bftengine/IKeyExchanger.hpp"
 #include "Timers.hpp"
 #include "Metrics.hpp"
 #include "SequenceWithActiveWindow.hpp"
 #include "SeqNumInfo.hpp"
-#include "bftengine/ISaverLoader.hpp"
+#include "bftengine/ISecureStore.hpp"
+#include "PersistentStorage.hpp"
 
 namespace bftEngine::impl {
 class KeyManager {
@@ -35,18 +35,22 @@
   // Register a IKeyExchanger to notification whehn keys are rotated.
   void registerForNotification(IKeyExchanger* ke);
   KeyExchangeMsg getReplicaPublicKey(const uint16_t& repID) const;
-  std::string getPrivateKey() { return keysView_.privateKey; }
+  std::string getPrivateKey() { return keysView_.data.privateKey; }
   void loadKeysFromReservedPages();
 
   // loads the crypto system from a serialized key view.
-  static void loadCryptoKeysFromFile(const std::string& path, const uint16_t repID, const uint16_t numReplicas);
-<<<<<<< HEAD
-  static SeqNum getViewExchangedSequnceNumber(const std::string& path,
-                                              const uint16_t repID,
-                                              const uint16_t numReplicas);
-=======
->>>>>>> 8737c8f1
+  static void loadCryptoFromKeyView(std::shared_ptr<ISecureStore> sec,
+                                    const uint16_t repID,
+                                    const uint16_t numReplicas);
+
   std::atomic_bool keysExchanged{false};
+
+  struct PersistentSaverLoader : public ISecureStore {
+    PersistentSaverLoader(std::shared_ptr<PersistentStorage> p) : ps(p) {}
+    std::shared_ptr<PersistentStorage> ps;
+    void save(const std::string& str);
+    std::string load();
+  };
 
   // A private key has three states
   // 1 - published to consensus.
@@ -54,36 +58,32 @@
   // 3 - after desired check point i.e. the private key of the replica
   // all three fields may be populated simulatanously
 
-  struct FileSaverLoader : public ISaverLoader {
-    FileSaverLoader(const std::string& path, uint16_t id) {
-      fileName += std::to_string(id);
-      fileName = path + "/" + fileName;
-    }
-    std::string fileName;
-    void save(const std::string& str);
-    std::string load();
-  };
-  struct KeysView : public concord::serialize::SerializableFactory<KeysView> {
-    KeysView(std::shared_ptr<ISaverLoader> sl, uint32_t clusterSize);
-    KeysView(){};
-    std::string publishPrivateKey;
+  struct KeysViewData : public concord::serialize::SerializableFactory<KeysViewData> {
+    KeysViewData(){};
+    std::string generatedPrivateKey;
     std::string outstandingPrivateKey;
     std::string privateKey;
-<<<<<<< HEAD
-    SeqNum seqnum{0};
-=======
->>>>>>> 8737c8f1
     std::vector<std::string> publicKeys;
-    static void rotate(std::string& dst, std::string& src);
-    std::shared_ptr<ISaverLoader> sl{nullptr};
-
-    void save();
-    void load();
 
    protected:
     const std::string getVersion() const;
     void serializeDataMembers(std::ostream& outStream) const;
     void deserializeDataMembers(std::istream& inStream);
+  };
+
+  struct KeysView {
+   public:
+    KeysView(std::shared_ptr<ISecureStore> sec, uint32_t clusterSize);
+    void save();
+    bool load();
+    void rotate(std::string& dst, std::string& src);
+    KeysViewData& keys() { return data; }
+    bool hasGeneratedKeys() {  // if at least one key exists we have generated key in the past
+      return (data.outstandingPrivateKey.size() > 0) || (data.generatedPrivateKey.size() > 0) ||
+             (data.privateKey.size() > 0);
+    }
+    KeysViewData data;
+    std::shared_ptr<ISecureStore> secStore{nullptr};
   };
 
   std::future<void> futureRet;
@@ -94,9 +94,9 @@
     uint32_t clusterSize{};
     IReservedPages* reservedPages{nullptr};
     uint32_t sizeOfReservedPage{};
-    std::shared_ptr<IPathDetector> pathDetect;
     IMultiSigKeyGenerator* kg{nullptr};
-    std::shared_ptr<ISaverLoader> sl;
+    IKeyExchanger* ke{nullptr};
+    std::shared_ptr<ISecureStore> sec;
     concordUtil::Timers* timers{nullptr};
     std::shared_ptr<concordMetrics::Aggregator> a;
     std::chrono::seconds interval;
@@ -124,7 +124,6 @@
   std::vector<IKeyExchanger*> registryToExchange_;
   ClusterKeyStore keyStore_;
 
-  std::shared_ptr<IPathDetector> pathDetector_;
   IMultiSigKeyGenerator* multiSigKeyHdlr_{nullptr};
   KeysView keysView_;
 
@@ -144,7 +143,6 @@
     concordMetrics::Component component;
     concordMetrics::CounterHandle keyExchangedCounter;
     concordMetrics::CounterHandle keyExchangedOnStartCounter;
-    concordMetrics::CounterHandle DroppedMsgsCounter;
     concordMetrics::CounterHandle publicKeyRotated;
     void setAggregator(std::shared_ptr<concordMetrics::Aggregator> a) {
       aggregator = a;
@@ -157,7 +155,6 @@
           component{"KeyManager", aggregator},
           keyExchangedCounter{component.RegisterCounter("KeyExchangedCounter")},
           keyExchangedOnStartCounter{component.RegisterCounter("KeyExchangedOnStartCounter")},
-          DroppedMsgsCounter{component.RegisterCounter("DroppedMsgsCounter")},
           publicKeyRotated{component.RegisterCounter("publicKeyRotated")} {}
   };
 
